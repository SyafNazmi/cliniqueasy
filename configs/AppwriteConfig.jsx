--- conflicted
+++ resolved
@@ -29,7 +29,7 @@
     },
 
     // List documents in a collection with optional queries
-<<<<<<< HEAD
+
     async listDocuments(collectionId, queries = [], limit = 25) {
         try {
           return await databases.listDocuments(
@@ -43,21 +43,8 @@
           throw error;
         }
       },
-=======
-    async listDocuments(collectionId, queries = [], limit = 100) {
-        try {
-            return await databases.listDocuments(
-                process.env.EXPO_PUBLIC_APPWRITE_DATABASE_ID,
-                collectionId,
-                queries,
-                limit
-            );
-        } catch (error) {
-            console.error('Error listing documents:', error);
-            throw error;
-        }
-    },
->>>>>>> c86fc80e
+
+ 
 
     // Get a specific document by its ID
     async getDocument(collectionId, documentId) {
