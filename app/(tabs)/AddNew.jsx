--- conflicted
+++ resolved
@@ -1,15 +1,13 @@
 import React from 'react';
-<<<<<<< HEAD
+
 import { View, Text, TouchableOpacity, StyleSheet, Image, ScrollView, SafeAreaView } from 'react-native';
-=======
-import { View, Text, TouchableOpacity } from 'react-native';
->>>>>>> c86fc80e
+
 import { useRouter } from 'expo-router';
 
 const AddNew = () => {
   const router = useRouter();
 
-<<<<<<< HEAD
+
   const services = [
     { id: '1', name: 'In-clinic consultation' },
     { id: '2', name: 'Online consultation' },
@@ -103,28 +101,4 @@
   },
 });
 
-=======
-  const handleStartBooking = () => {
-    router.push('/appointment');
-  };
-
-  return (
-    <View style={{ flex: 1, justifyContent: 'center', alignItems: 'center' }}>
-      <Text>Add New Appointment</Text>
-      <TouchableOpacity 
-        style={{
-          backgroundColor: '#007bff', 
-          padding: 10, 
-          borderRadius: 5, 
-          marginTop: 20
-        }}
-        onPress={handleStartBooking}
-      >
-        <Text style={{ color: 'white' }}>Start Booking</Text>
-      </TouchableOpacity>
-    </View>
-  );
-};
-
->>>>>>> c86fc80e
 export default AddNew;